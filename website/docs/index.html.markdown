--- conflicted
+++ resolved
@@ -43,13 +43,8 @@
 * `api_url` - (Required) API endpoint (e.g. https://api.local.pcfdev.io). This can also be specified
   with the `CF_API_URL` shell environment variable.
 
-<<<<<<< HEAD
-* `user` - (Optional) Cloud Foundry user with admin privileges. Defaults to "admin". This can also be specified
-  with the `CF_USER` shell environment variable.
-=======
 * `user` - (Optional) Cloud Foundry user. Defaults to "admin". This can also be specified
   with the `CF_USER` shell environment variable. Unless mentionned explicitly in a resource, CF admin permissions are not required.
->>>>>>> 8692b4ee
 
 * `password` - (Required) Cloud Foundry user's password. This can also be specified
   with the `CF_PASSWORD` shell environment variable.
