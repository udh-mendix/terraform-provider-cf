--- conflicted
+++ resolved
@@ -2,10 +2,7 @@
 
 import (
 	"fmt"
-<<<<<<< HEAD
-=======
 	"os"
->>>>>>> c8e1a966
 	"regexp"
 	"testing"
 
@@ -17,42 +14,42 @@
 
 const appResourceSpringMusicTemplate = `
 
-data "cf_domain" "local" {
+data "cloudfoundry_domain" "local" {
     name = "%s"
 }
-data "cf_org" "org" {
+data "cloudfoundry_org" "org" {
     name = "pcfdev-org"
 }
-data "cf_space" "space" {
+data "cloudfoundry_space" "space" {
     name = "pcfdev-space"
-	org = "${data.cf_org.org.id}"
-}
-data "cf_service" "mysql" {
+	org = "${data.cloudfoundry_org.org.id}"
+}
+data "cloudfoundry_service" "mysql" {
     name = "p-mysql"
 }
-data "cf_service" "rmq" {
+data "cloudfoundry_service" "rmq" {
     name = "p-rabbitmq"
 }
 
-resource "cf_route" "spring-music" {
-	domain = "${data.cf_domain.local.id}"
-	space = "${data.cf_space.space.id}"
+resource "cloudfoundry_route" "spring-music" {
+	domain = "${data.cloudfoundry_domain.local.id}"
+	space = "${data.cloudfoundry_space.space.id}"
 	hostname = "spring-music"
 }
-resource "cf_service_instance" "db" {
+resource "cloudfoundry_service_instance" "db" {
 	name = "db"
-    space = "${data.cf_space.space.id}"
-    service_plan = "${data.cf_service.mysql.service_plans.512mb}"
-}
-resource "cf_service_instance" "fs1" {
+    space = "${data.cloudfoundry_space.space.id}"
+    service_plan = "${data.cloudfoundry_service.mysql.service_plans.512mb}"
+}
+resource "cloudfoundry_service_instance" "fs1" {
 	name = "fs1"
-    space = "${data.cf_space.space.id}"
-    service_plan = "${data.cf_service.rmq.service_plans.standard}"
+    space = "${data.cloudfoundry_space.space.id}"
+    service_plan = "${data.cloudfoundry_service.rmq.service_plans.standard}"
 }
 %%s
-resource "cf_app" "spring-music" {
+resource "cloudfoundry_app" "spring-music" {
 	name = "spring-music"
-	space = "${data.cf_space.space.id}"
+	space = "${data.cloudfoundry_space.space.id}"
 	memory = "768"
 	disk_quota = "512"
 	timeout = 1800
@@ -694,7 +691,7 @@
 					Config: fmt.Sprintf(fmt.Sprintf(appResourceSpringMusicTemplate, defaultAppDomain()),
 						``,
 						`route {
-							live_route = "${cf_route.spring-music.id}"
+							live_route = "${cloudfoundry_route.spring-music.id}"
 						}`,
 					),
 				},
@@ -705,7 +702,7 @@
 					Config: fmt.Sprintf(fmt.Sprintf(appResourceSpringMusicTemplate, defaultAppDomain()),
 						``,
 						`route {
-							stage_route = "${cf_route.spring-music.id}"
+							stage_route = "${cloudfoundry_route.spring-music.id}"
 						}`,
 					),
 				},
@@ -715,7 +712,7 @@
 
 func TestAccApp_NewStyleRoutes_updateTo(t *testing.T) {
 
-	refApp := "cf_app.spring-music"
+	refApp := "cloudfoundry_app.spring-music"
 
 	resource.Test(t,
 		resource.TestCase{
@@ -728,7 +725,7 @@
 					Config: fmt.Sprintf(fmt.Sprintf(appResourceSpringMusicTemplate, defaultAppDomain()),
 						``,
 						`route {
-							default_route = "${cf_route.spring-music.id}"
+							default_route = "${cloudfoundry_route.spring-music.id}"
 						}`,
 					),
 					Check: resource.ComposeTestCheckFunc(
@@ -760,7 +757,7 @@
 					Config: fmt.Sprintf(fmt.Sprintf(appResourceSpringMusicTemplate, defaultAppDomain()),
 						``,
 						`routes {
-							route = "${cf_route.spring-music.id}"
+							route = "${cloudfoundry_route.spring-music.id}"
 						}`,
 					),
 					Check: resource.ComposeTestCheckFunc(
@@ -793,7 +790,7 @@
 
 func TestAccApp_NewStyleRoutes_updateToAndmore(t *testing.T) {
 
-	refApp := "cf_app.spring-music"
+	refApp := "cloudfoundry_app.spring-music"
 
 	resource.Test(t,
 		resource.TestCase{
@@ -806,7 +803,7 @@
 					Config: fmt.Sprintf(fmt.Sprintf(appResourceSpringMusicTemplate, defaultAppDomain()),
 						``,
 						`route {
-							default_route = "${cf_route.spring-music.id}"
+							default_route = "${cloudfoundry_route.spring-music.id}"
 						}`,
 					),
 					Check: resource.ComposeTestCheckFunc(
@@ -836,16 +833,16 @@
 
 				resource.TestStep{
 					Config: fmt.Sprintf(fmt.Sprintf(appResourceSpringMusicTemplate, defaultAppDomain()),
-						`resource "cf_route" "spring-music-2" {
-							domain = "${data.cf_domain.local.id}"
-							space = "${data.cf_space.space.id}"
+						`resource "cloudfoundry_route" "spring-music-2" {
+							domain = "${data.cloudfoundry_domain.local.id}"
+							space = "${data.cloudfoundry_space.space.id}"
 							hostname = "spring-music-2"
 						}`,
 						`routes {
-							route = "${cf_route.spring-music.id}"
+							route = "${cloudfoundry_route.spring-music.id}"
 						}
 						routes {
-							route = "${cf_route.spring-music-2.id}"
+							route = "${cloudfoundry_route.spring-music-2.id}"
 						}`,
 					),
 					Check: resource.ComposeTestCheckFunc(
@@ -878,13 +875,13 @@
 
 				resource.TestStep{
 					Config: fmt.Sprintf(fmt.Sprintf(appResourceSpringMusicTemplate, defaultAppDomain()),
-						`resource "cf_route" "spring-music-2" {
-							domain = "${data.cf_domain.local.id}"
-							space = "${data.cf_space.space.id}"
+						`resource "cloudfoundry_route" "spring-music-2" {
+							domain = "${data.cloudfoundry_domain.local.id}"
+							space = "${data.cloudfoundry_space.space.id}"
 							hostname = "spring-music-2"
 						}`,
 						`routes {
-							route = "${cf_route.spring-music.id}"
+							route = "${cloudfoundry_route.spring-music.id}"
 						}`,
 					),
 					Check: resource.ComposeTestCheckFunc(
@@ -917,21 +914,21 @@
 
 				resource.TestStep{
 					Config: fmt.Sprintf(fmt.Sprintf(appResourceSpringMusicTemplate, defaultAppDomain()),
-						`resource "cf_route" "spring-music-2" {
-							domain = "${data.cf_domain.local.id}"
-							space = "${data.cf_space.space.id}"
+						`resource "cloudfoundry_route" "spring-music-2" {
+							domain = "${data.cloudfoundry_domain.local.id}"
+							space = "${data.cloudfoundry_space.space.id}"
 							hostname = "spring-music-2"
 						}
-						resource "cf_route" "spring-music-3" {
-							domain = "${data.cf_domain.local.id}"
-							space = "${data.cf_space.space.id}"
+						resource "cloudfoundry_route" "spring-music-3" {
+							domain = "${data.cloudfoundry_domain.local.id}"
+							space = "${data.cloudfoundry_space.space.id}"
 							hostname = "spring-music-3"
 						}`,
 						`routes {
-							route = "${cf_route.spring-music-2.id}"
+							route = "${cloudfoundry_route.spring-music-2.id}"
 						}
 						routes {
-							route = "${cf_route.spring-music-3.id}"
+							route = "${cloudfoundry_route.spring-music-3.id}"
 						}`,
 					),
 					Check: resource.ComposeTestCheckFunc(
@@ -970,7 +967,7 @@
 
 func TestAccApp_NewStyleRoutes_Create(t *testing.T) {
 
-	refApp := "cf_app.spring-music"
+	refApp := "cloudfoundry_app.spring-music"
 
 	resource.Test(t,
 		resource.TestCase{
@@ -983,7 +980,7 @@
 					Config: fmt.Sprintf(fmt.Sprintf(appResourceSpringMusicTemplate, defaultAppDomain()),
 						``,
 						`routes {
-							route = "${cf_route.spring-music.id}"
+							route = "${cloudfoundry_route.spring-music.id}"
 						}`,
 					),
 					Check: resource.ComposeTestCheckFunc(
@@ -1016,7 +1013,7 @@
 
 func TestAccApp_NewStyleRoutes_Change(t *testing.T) {
 
-	refApp := "cf_app.spring-music"
+	refApp := "cloudfoundry_app.spring-music"
 
 	resource.Test(t,
 		resource.TestCase{
@@ -1029,7 +1026,7 @@
 					Config: fmt.Sprintf(fmt.Sprintf(appResourceSpringMusicTemplate, defaultAppDomain()),
 						``,
 						`routes {
-							route = "${cf_route.spring-music.id}"
+							route = "${cloudfoundry_route.spring-music.id}"
 						}`,
 					),
 					Check: resource.ComposeTestCheckFunc(
@@ -1059,13 +1056,13 @@
 
 				resource.TestStep{
 					Config: fmt.Sprintf(fmt.Sprintf(appResourceSpringMusicTemplate, defaultAppDomain()),
-						`resource "cf_route" "spring-music-2" {
-							domain = "${data.cf_domain.local.id}"
-							space = "${data.cf_space.space.id}"
+						`resource "cloudfoundry_route" "spring-music-2" {
+							domain = "${data.cloudfoundry_domain.local.id}"
+							space = "${data.cloudfoundry_space.space.id}"
 							hostname = "spring-music-2"
 						}`,
 						`routes {
-							route = "${cf_route.spring-music-2.id}"
+							route = "${cloudfoundry_route.spring-music-2.id}"
 						}`,
 					),
 					Check: resource.ComposeTestCheckFunc(
@@ -1101,7 +1098,7 @@
 
 func TestAccApp_NewStyleRoutes_Add(t *testing.T) {
 
-	refApp := "cf_app.spring-music"
+	refApp := "cloudfoundry_app.spring-music"
 
 	resource.Test(t,
 		resource.TestCase{
@@ -1114,7 +1111,7 @@
 					Config: fmt.Sprintf(fmt.Sprintf(appResourceSpringMusicTemplate, defaultAppDomain()),
 						``,
 						`routes {
-							route = "${cf_route.spring-music.id}"
+							route = "${cloudfoundry_route.spring-music.id}"
 						}`,
 					),
 					Check: resource.ComposeTestCheckFunc(
@@ -1144,16 +1141,16 @@
 
 				resource.TestStep{
 					Config: fmt.Sprintf(fmt.Sprintf(appResourceSpringMusicTemplate, defaultAppDomain()),
-						`resource "cf_route" "spring-music-2" {
-							domain = "${data.cf_domain.local.id}"
-							space = "${data.cf_space.space.id}"
+						`resource "cloudfoundry_route" "spring-music-2" {
+							domain = "${data.cloudfoundry_domain.local.id}"
+							space = "${data.cloudfoundry_space.space.id}"
 							hostname = "spring-music-2"
 						}`,
 						`routes {
-							route = "${cf_route.spring-music.id}"
+							route = "${cloudfoundry_route.spring-music.id}"
 						}
 						routes {
-							route = "${cf_route.spring-music-2.id}"
+							route = "${cloudfoundry_route.spring-music-2.id}"
 						}`,
 					),
 					Check: resource.ComposeTestCheckFunc(
